/* gsch2pcb
<<<<<<< HEAD
 *
 *  Bill Wilson    billw@wt.net
 *
 *  This program is free software which I release under the GNU General Public
 *  License. You may redistribute and/or modify this program under the terms
 *  of that license as published by the Free Software Foundation; either
 *  version 2 of the License, or (at your option) any later version.
 *
 *  This program is distributed in the hope that it will be useful,
 *  but WITHOUT ANY WARRANTY; without even the implied warranty of
 *  MERCHANTABILITY or FITNESS FOR A PARTICULAR PURPOSE.  See the
 *  GNU General Public License for more details.  Version 2 is in the
 *  COPYRIGHT file in the top level directory of this distribution.
 *
 *  To get a copy of the GNU General Puplic License, write to the Free Software
 *  Foundation, Inc., 59 Temple Place, Suite 330, Boston, MA  02111-1307  USA
 */
=======
|
|  Bill Wilson    billw@wt.net
|
|  This program is free software which I release under the GNU General Public
|  License. You may redistribute and/or modify this program under the terms
|  of that license as published by the Free Software Foundation; either
|  version 2 of the License, or (at your option) any later version.
|
|  This program is distributed in the hope that it will be useful,
|  but WITHOUT ANY WARRANTY; without even the implied warranty of
|  MERCHANTABILITY or FITNESS FOR A PARTICULAR PURPOSE.  See the
|  GNU General Public License for more details.  Version 2 is in the
|  COPYRIGHT file in the top level directory of this distribution.
| 
|  To get a copy of the GNU General Puplic License, write to the Free Software
|  Foundation, Inc., 51 Franklin Street, Fifth Floor, Boston, MA 02110-1301 USA
*/
>>>>>>> e1c3ba4c


#ifdef HAVE_CONFIG_H
#include "config.h"
#endif

#include <glib.h>

#include <stdio.h>
#include <stdlib.h>
#include <string.h>
#include <ctype.h>
#include <unistd.h>
#include <sys/stat.h>

#ifdef HAVE_LIBDMALLOC
#include <dmalloc.h>
#endif

#define GSC2PCB_VERSION "1.6"

#define DEFAULT_PCB_INC "pcb.inc"

#define SEP_STRING "--------\n"

typedef struct
{
  gchar *refdes, *value, *description, *changed_description, *changed_value;
  gchar *flags, *tail;
  gint x, y;
  gchar *pkg_name_fix;
  gchar res_char;

  gboolean still_exists, new_format, hi_res_format, quoted_flags, omit_PKG;
}
PcbElement;


typedef struct
{
  gchar *part_number, *element_name;
}
ElementMap;

static GList *pcb_element_list,
  *element_directory_list, *extra_gnetlist_list, *extra_gnetlist_arg_list;

static gchar *schematics, *sch_basename;

static gchar *m4_command,
  *m4_pcbdir, *default_m4_pcbdir, *m4_files, *m4_override_file;

static gboolean use_m4 = TRUE;

static gchar *empty_footprint_name;

static gint verbose,
  n_deleted,
  n_added_m4,
  n_added_ef,
  n_fixed,
  n_PKG_removed_new,
  n_PKG_removed_old,
  n_preserved, n_changed_value, n_not_found, n_unknown, n_none, n_empty;

static gboolean remove_unfound_elements = TRUE,
  quiet_mode = FALSE,
  force_element_files, preserve, fix_elements, bak_done, need_PKG_purge;


static void
create_m4_override_file ()
{
  FILE *f;

  m4_override_file = "gnet-gsch2pcb-tmp.scm";
  f = fopen (m4_override_file, "wb");
  if (!f) {
    m4_override_file = NULL;
    return;
  }
  if (m4_command)
    fprintf (f, "(define m4-command \"%s\")\n", m4_command);
  if (m4_pcbdir)
    fprintf (f, "(define m4-pcbdir \"%s\")\n", m4_pcbdir);
  if (m4_files)
    fprintf (f, "(define m4-files \"%s\")\n", m4_files);
  fprintf (f, "(define gsch2pcb:use-m4 %s)\n", use_m4 == TRUE ? "#t" : "#f");

  fclose (f);
  if (verbose) {
    printf ("Default m4-pcbdir: %s\n", default_m4_pcbdir);
    printf ("--------\ngnet-gsch2pcb-tmp.scm override file:\n");
    if (m4_command)
      printf ("    (define m4-command \"%s\")\n", m4_command);
    if (m4_pcbdir)
      printf ("    (define m4-pcbdir \"%s\")\n", m4_pcbdir);
    if (m4_files)
      printf ("    (define m4-files \"%s\")\n", m4_files);
    printf ("    (define gsch2pcb:use-m4 %s)\n", use_m4 == TRUE ? "#t" : "#f");
  }
}

/* Run gnetlist to generate a netlist and a PCB board file.  gnetlist
 * has exit status of 0 even if it's given an invalid arg, so do some
 * stat() hoops to decide if gnetlist successfully generated the PCB
 * board file (only gnetlist >= 20030901 recognizes -m).
 */
static void
run_gnetlist (gchar * pins_file, gchar * net_file, gchar * pcb_file,
              gchar * basename, gchar * args)
{
  gchar *command, *out_file, *args1, *s;
  GList *list;
  struct stat st;
  time_t mtime;
  static const gchar *gnetlist = NULL;

  /* Prepend the gnetlist arguments (including the list of schematics)
   * with those the user has specified with gnetlist-arg directives */
  if (extra_gnetlist_arg_list != NULL) {
    int count = 0;
    gchar **str_array =
      g_new0 (char *, 2 + g_list_length (extra_gnetlist_arg_list));
    for (list = extra_gnetlist_arg_list;
         list != NULL; list = g_list_next (list)) {
      str_array[count++] = list->data;
    }
    str_array[count++] = args;
    args = g_strjoinv (" ", str_array);
    g_free (str_array);
  } else {
    args = g_strdup (args);
  }

  /* Allow the user to specify a full path or a different name for
   * the gnetlist command.  Especially useful if multiple copies
   * are installed at once.
   */

  if (gnetlist == NULL)
    gnetlist = g_getenv ("GNETLIST");
  if (gnetlist == NULL)
    gnetlist = "gnetlist";

  if (verbose) {
    command =
      g_strconcat (gnetlist, " -g pcbpins -o ", pins_file, " ", args, NULL);
    printf ("Running command:\n\t%s\n", command);
    printf (SEP_STRING);
  } else
    command =
      g_strconcat (gnetlist, " -q -g pcbpins -o ", pins_file, " ", args, NULL);
  g_spawn_command_line_sync (command, NULL, NULL, NULL, NULL);
  g_free (command);

  if (verbose) {
    command = g_strconcat (gnetlist, " -g PCB -o ", net_file, " ", args, NULL);
    printf ("Running command:\n\t%s\n", command);
    printf (SEP_STRING);
  } else
    command =
      g_strconcat (gnetlist, " -q -g PCB -o ", net_file, " ", args, NULL);
  g_spawn_command_line_sync (command, NULL, NULL, NULL, NULL);
  g_free (command);

  create_m4_override_file ();
  if (m4_override_file)
    args1 = g_strconcat ("-m ", m4_override_file, " ", args, NULL);
  else
    args1 = g_strdup (args);

  mtime = (stat (pcb_file, &st) == 0) ? st.st_mtime : 0;

  if (verbose) {
    printf (SEP_STRING);
    command = g_strconcat (gnetlist, " -g gsch2pcb -o ", pcb_file,
                           " ", args1, NULL);
    printf ("Running command:\n\t%s\n", command);
    printf (SEP_STRING);
  } else
    command = g_strconcat (gnetlist, " -q -g gsch2pcb -o ", pcb_file,
                           " ", args1, NULL);

  g_spawn_command_line_sync (command, NULL, NULL, NULL, NULL);

  if (verbose)
    printf (SEP_STRING);

  if (stat (pcb_file, &st) != 0 || mtime == st.st_mtime) {
    fprintf (stderr, "gsch2pcb: gnetlist command (%s) failed.\n", command);
    if (m4_override_file)
      fprintf (stderr,
               "    At least gnetlist 20030901 is required for m4-xxx options.\n");
    exit (1);
  }
  g_free (command);
  g_free (args1);
  if (m4_override_file)
    unlink (m4_override_file);

  for (list = extra_gnetlist_list; list; list = g_list_next (list)) {
    s = (gchar *) list->data;
    if (!strstr (s, " -o "))
      out_file = g_strconcat (" -o ", basename, ".", s, NULL);
    else
      out_file = g_strdup (" ");

    if (verbose) {
      printf (SEP_STRING);
      command = g_strconcat (gnetlist, " -g ", s, out_file, " ", args, NULL);
      printf ("Running command:\n\t%s\n", command);
      printf (SEP_STRING);
    } else
      command = g_strconcat (gnetlist, " -q -g ", s, out_file, " ", args, NULL);

    g_spawn_command_line_sync (command, NULL, NULL, NULL, NULL);
    g_free (command);
    g_free (out_file);
    if (verbose)
      printf (SEP_STRING);
  }
  g_free (args);
}

static gchar *
token (gchar * string, gchar ** next, gboolean * quoted_ret)
{
  static gchar *str;
  gchar *s, *ret;
  gboolean quoted = FALSE;

  if (string)
    str = string;
  if (!str || !*str) {
    if (next)
      *next = str;
    return g_strdup ("");
  }
  while (*str == ' ' || *str == '\t' || *str == ',' || *str == '\n')
    ++str;
  if (*str == '"') {
    quoted = TRUE;
    if (quoted_ret)
      *quoted_ret = TRUE;
    ++str;
    for (s = str; *s && *s != '"' && *s != '\n'; ++s);
  } else {
    if (quoted_ret)
      *quoted_ret = FALSE;
    for (s = str;
         *s && (*s != ' ' && *s != '\t' && *s != ',' && *s != '\n'); ++s);
  }
  ret = g_strndup (str, s - str);
  str = (quoted && *s) ? s + 1 : s;
  if (next)
    *next = str;
  return ret;
}

static gchar *
fix_spaces (gchar * str)
{
  gchar *s;

  if (!str)
    return NULL;
  for (s = str; *s; ++s)
    if (*s == ' ' || *s == '\t')
      *s = '_';
  return str;
}

  /* As of 1/9/2004 CVS hi_res Element[] line format:
   *   Element[element_flags, description, pcb-name, value, mark_x, mark_y,
   *       text_x, text_y, text_direction, text_scale, text_flags]
   *   New PCB 1.7 / 1.99 Element() line format:
   *   Element(element_flags, description, pcb-name, value, mark_x, mark_y,
   *       text_x, text_y, text_direction, text_scale, text_flags)
   *   Old PCB 1.6 Element() line format:
   *   Element(element_flags, description, pcb-name, value,
   *       text_x, text_y, text_direction, text_scale, text_flags)
   *
   *   (mark_x, mark_y) is the element position (mark) and (text_x,text_y)
   *   is the description text position which is absolute in pre 1.7 and
   *   is now relative.  The hi_res mark_x,mark_y and text_x,text_y resolutions
   *   are 100x the other formats.
   */
PcbElement *
pcb_element_line_parse (gchar * line)
{
  PcbElement *el = NULL;
  gchar *s, *t, close_char;
  gint state = 0, elcount = 0;

  if (strncmp (line, "Element", 7))
    return NULL;

  el = g_new0 (PcbElement, 1);

  s = line + 7;
  while (*s == ' ' || *s == '\t')
    ++s;

  if (*s == '[')
    el->hi_res_format = TRUE;
  else if (*s != '(') {
    g_free (el);
    return NULL;
  }

  el->res_char = el->hi_res_format ? '[' : '(';
  close_char = el->hi_res_format ? ']' : ')';

  el->flags = token (s + 1, NULL, &el->quoted_flags);
  el->description = token (NULL, NULL, NULL);
  el->refdes = token (NULL, NULL, NULL);
  el->value = token (NULL, NULL, NULL);

  s = token (NULL, NULL, NULL);
  el->x = atoi (s);
  g_free (s);

  s = token (NULL, &t, NULL);
  el->y = atoi (s);
  g_free (s);

  el->tail = g_strdup (t ? t : "");
  if ((s = strrchr (el->tail, (gint) '\n')) != NULL)
    *s = '\0';

  /* Count the tokens in tail to decide if it's new or old format.
   * Old format will have 3 tokens, new format will have 5 tokens.
   */
  for (s = el->tail; *s && *s != close_char; ++s) {
    if (*s != ' ') {
      if (state == 0)
        ++elcount;
      state = 1;
    } else
      state = 0;
  }
  if (elcount > 4)
    el->new_format = TRUE;

  fix_spaces (el->description);
  fix_spaces (el->refdes);
  fix_spaces (el->value);

  /* Don't allow elements with no refdes to ever be deleted because
   * they may be desired pc board elements not in schematics.  So
   * initialize still_exists to TRUE if empty or non-alphanumeric
   * refdes.
   */
  if (!*el->refdes || !isalnum ((gint) (*el->refdes)))
    el->still_exists = TRUE;

  return el;
}

static void
pcb_element_free (PcbElement * el)
{
  if (!el)
    return;
  g_free (el->flags);
  g_free (el->description);
  g_free (el->changed_description);
  g_free (el->changed_value);
  g_free (el->refdes);
  g_free (el->value);
  g_free (el->tail);
  g_free (el->pkg_name_fix);
  g_free (el);
}

static void
get_pcb_element_list (gchar * pcb_file)
{
  FILE *f;
  PcbElement *el;
  gchar *s, buf[1024];

  if ((f = fopen (pcb_file, "r")) == NULL)
    return;
  while ((fgets (buf, sizeof (buf), f)) != NULL) {
    for (s = buf; *s == ' ' || *s == '\t'; ++s);
    if (!strncmp (s, "PKG_", 4)) {
      need_PKG_purge = TRUE;
      continue;
    }
    if ((el = pcb_element_line_parse (s)) == NULL)
      continue;
    pcb_element_list = g_list_append (pcb_element_list, el);
  }
  fclose (f);
}

static PcbElement *
pcb_element_exists (PcbElement * el_test, gboolean record)
{
  GList *list;
  PcbElement *el;

  for (list = pcb_element_list; list; list = g_list_next (list)) {
    el = (PcbElement *) list->data;

    if (strcmp (el_test->refdes, el->refdes))
      continue;
    if (strcmp (el_test->description, el->description)) { /* footprint */
      if (record)
        el->changed_description = g_strdup (el_test->description);
    } else {
      if (record) {
        if (strcmp (el_test->value, el->value))
          el->changed_value = g_strdup (el_test->value);
        el->still_exists = TRUE;
      }
      return el;
    }
  }
  return NULL;
}

/* A problem is that new PCB 1.7 file elements have the
 * (mark_x,mark_y) value set to wherever the element was created and
 * no equivalent of a gschem translate symbol was done.
 *
 * So, file elements inserted can be scattered over a big area and
 * this is bad when loading a file.new.pcb into an existing PC
 * board.  So, do a simple translate if (mark_x,mark_y) is
 * (arbitrarily) over 1000.  I'll assume that for values < 1000 the
 * element creator was concerned with a sane initial element
 * placement.  Unless someone has a better idea?  Don't bother with
 * pre PCB 1.7 formats as that would require parsing the mark().
 * Current m4 elements use the old format but they seem to have a
 * reasonable initial mark().
 */
static void
simple_translate (PcbElement * el)
{
  gint factor;

  if (el->new_format) {
    factor = el->hi_res_format ? 100 : 1;
    if (el->x > 1000 * factor)
      el->x = 500 * factor;
    if (el->y > 1000 * factor)
      el->y = 500 * factor;
  }
}

static gboolean
insert_element (FILE * f_out, gchar * element_file,
                gchar * footprint, gchar * refdes, gchar * value)
{
  FILE *f_in;
  PcbElement *el;
  gchar *fmt, *s, buf[1024];
  gboolean retval = FALSE;

  if ((f_in = fopen (element_file, "r")) == NULL) {
    s = g_strdup_printf ("insert_element() can't open %s", element_file);
    perror (s);
    g_free (s);
    return FALSE;
  }
  /* Scan the file to detect whether it's actually a PCB
   * layout. Assumes that a PCB layout will have a "PCB" line. */
  while ((fgets (buf, sizeof (buf), f_in)) != NULL) {
    for (s = buf; *s == ' ' || *s == '\t'; ++s);
    s[3] = 0;                   /* Truncate line */
    if (strncmp ("PCB", s, sizeof (buf)) == 0) {
      printf ("Warning: %s appears to be a PCB layout file. Skipping.\n",
              element_file);
      fclose (f_in);
      return FALSE;
    }
  }
  rewind (f_in);

  /* Copy the file element lines.  Substitute new parameters into the
   * Element() or Element[] line and strip comments.
   */
  while ((fgets (buf, sizeof (buf), f_in)) != NULL) {
    for (s = buf; *s == ' ' || *s == '\t'; ++s);
    if ((el = pcb_element_line_parse (s)) != NULL) {
      simple_translate (el);
      fmt = el->quoted_flags ?
        "Element%c\"%s\" \"%s\" \"%s\" \"%s\" %d %d%s\n" :
        "Element%c%s \"%s\" \"%s\" \"%s\" %d %d%s\n";

      fprintf (f_out, fmt,
               el->res_char, el->flags, footprint, refdes, value,
               el->x, el->y, el->tail);
      retval = TRUE;;
    } else if (*s != '#')
      fputs (buf, f_out);
    pcb_element_free (el);
  }
  fclose (f_in);
  return retval;
}


gchar *
find_element (gchar * dir_path, gchar * element)
{
  GDir *dir;
  gchar *path, *name, *s, *found = NULL;

  if ((dir = g_dir_open (dir_path, 0, NULL)) == NULL) {
    s = g_strdup_printf ("find_element can't open dir \"%s\"", dir_path);
    perror (s);
    g_free (s);
    return NULL;
  }
  if (verbose > 1)
    printf ("\t  Searching: \"%s\" for \"%s\"\n", dir_path, element);
  while ((name = (gchar *) g_dir_read_name (dir)) != NULL) {
    path = g_strconcat (dir_path, "/", name, NULL);
    found = NULL;

    /* if we got a directory name, then recurse down into it */
    if (g_file_test (path, G_FILE_TEST_IS_DIR))
      found = find_element (path, element);

    /* otherwise assume it is a file and see if it is the one we want */
    else {
      if (verbose > 1)
        printf ("\t           : %s\t", name);
      if (!strcmp (name, element))
        found = g_strdup (path);
      else {
        gchar *tmps;
        tmps = g_strconcat (element, ".fp", NULL);
        if (!strcmp (name, tmps))
          found = g_strdup (path);
        g_free (tmps);
      }
      if (verbose > 1)
        printf ("%s\n", found ? "Yes" : "No");
    }
    g_free (path);
    if (found)
      break;
  }
  g_dir_close (dir);
  return found;
}

gchar *
search_element_directories (PcbElement * el)
{
  GList *list;
  gchar *s, *elname = NULL, *dir_path, *path = NULL;
  gint n1, n2;

  /* See comment before pkg_to_element() */
  if (el->pkg_name_fix) {
    if (strchr (el->description, '-')) {
      n1 = strlen (el->description);
      n2 = strlen (el->pkg_name_fix);
      s = el->description + n1 - n2 - 1;

// printf("n1=%d n2=%d desc:%s fix:%s s:%s\n",
//  n1, n2, el->description, el->pkg_name_fix, s);

      if (n1 > 0 && n2 < n1 && *s == '-' && *(s + 1) == *el->pkg_name_fix) {
        s = g_strndup (el->description, n1 - n2 - 1);
        elname = g_strconcat (s, " ", el->pkg_name_fix, NULL);
        g_free (s);
      }
    }
    if (!elname) {
      printf ("Warning: argument passing may have been confused by\n");
      printf ("         a comma in a component value:\n");
      printf ("         Check %s %s %s\n",
              el->refdes, el->description, el->value);
      printf ("         Maybe just use a space instead of a comma?\n");
    }
  }
  if (!elname)
    elname = g_strdup (el->description);

  if (!strcmp (elname, "unknown")) {
    g_free (elname);
    return NULL;
  }
  if (verbose > 1)
    printf ("\tSearching directories looking for file element: %s\n", elname);
  for (list = element_directory_list; list; list = g_list_next (list)) {
    dir_path = (gchar *) list->data;
    if (verbose > 1)
      printf ("\tLooking in directory: \"%s\"\n", dir_path);
    path = find_element (dir_path, elname);
    if (path) {
      if (verbose)
        printf ("\tFound: %s\n", path);
      break;
    }
  }
  g_free (elname);
  return path;
}

/* The gnetlist backend gnet-gsch2pcb.scm generates PKG_ lines:
 *
 *        PKG_footprint(footprint{-fp0-fp1},refdes,value{,fp0,fp1})
 *
 * where fp1 and fp2 (if they exist) are the extra footprint
 * components when specifying footprints like "DIL 14 300".  This is
 * needed for m4 macros.
 *
 * A complication is if the footprint references a file element with
 * spaces embedded in the name.  The gnetlist backend will interpret
 * these as fp0, fp1, ... args and the footprint will in this case
 * incorrectly have '-' inserted where the spaces should be.  So, if
 * there are additional args, reconstruct the portion of the name
 * given by the args with spaces for later use.  Eg. if the footprint
 * is "100 Pin jack", we will have
 *
 *      PKG_100-Pin-jack(100-Pin-jack,refdes,value,Pin,jack)
 *
 *  So put "Pin jack" into pkg_name_fix so if this element is searched
 *  as a file element we can munge the description to what it should
 *  be, eg:
 *
 *      100-Pin-jack -> 100 Pin jack
 */
static PcbElement *
pkg_to_element (FILE * f, gchar * pkg_line)
{
  PcbElement *el;
  gchar **args, *s;
  gint n, n_extra_args, n_dashes;

  if (strncmp (pkg_line, "PKG_", 4)
      || (s = strchr (pkg_line, (gint) '(')) == NULL)
    return NULL;

  args = g_strsplit (s + 1, ",", 12);
  if (!args[0] || !args[1] || !args[2]) {
    fprintf (stderr, "Bad package line: %s\n", pkg_line);
    return NULL;
  }
  fix_spaces (args[0]);
  fix_spaces (args[1]);
  fix_spaces (args[2]);

  el = g_new0 (PcbElement, 1);
  el->description = g_strdup (args[0]);
  el->refdes = g_strdup (args[1]);
  el->value = g_strdup (args[2]);
  if ((s = strchr (el->value, (gint) ')')) != NULL)
    *s = '\0';

  /* If the component value has a comma, eg "1k, 1%", the gnetlist generated
   * PKG line will be
   *
   *   PKG_XXX(`R0w8',`R100',`1k, 1%'),
   *
   * but after processed by m4, the input to gsch2pcb will be
   *
   *   PKG_XXX(R0w8,R100,1k, 1%).
   *
   * So the quoting info has been lost when processing for file
   * elements.  So here try to detect and fix this.  But I can't
   * handle the situation where the description has a '-' and the
   * value has a comma because gnet-gsch2pcb.scm munges the
   * description with '-' when there are extra args.
   */
  for (n_extra_args = 0; args[3 + n_extra_args] != NULL; ++n_extra_args);
  s = el->description;
  for (n_dashes = 0; (s = strchr (s + 1, '-')) != NULL; ++n_dashes);

  n = 3;
  if (n_extra_args == n_dashes + 1) { /* Assume there was a comma in the value, eg "1K, 1%" */
    s = el->value;
    el->value = g_strconcat (s, ",", fix_spaces (args[n]), NULL);
    g_free (s);
    if ((s = strchr (el->value, (gint) ')')) != NULL)
      *s = '\0';
    n = 4;
  }
  if (args[n]) {
    el->pkg_name_fix = g_strdup (args[n]);
    for (n += 1; args[n] != NULL; ++n) {
      s = el->pkg_name_fix;
      el->pkg_name_fix = g_strconcat (s, " ", args[n], NULL);
      g_free (s);
    }
    if ((s = strchr (el->pkg_name_fix, (gint) ')')) != NULL)
      *s = '\0';
  }
  g_strfreev (args);

  if (empty_footprint_name && !strcmp (el->description, empty_footprint_name)) {
    if (verbose)
      printf
        ("%s: has the empty footprint attribute \"%s\" so won't be in the layout.\n",
         el->refdes, el->description);
    n_empty += 1;
    el->omit_PKG = TRUE;
  } else if (!strcmp (el->description, "none")) {
    fprintf (stderr,
             "WARNING: %s has a footprint attribute \"%s\" so won't be in the layout.\n",
             el->refdes, el->description);
    n_none += 1;
    el->omit_PKG = TRUE;
  } else if (!strcmp (el->description, "unknown")) {
    fprintf (stderr,
             "WARNING: %s has no footprint attribute so won't be in the layout.\n",
             el->refdes);
    n_unknown += 1;
    el->omit_PKG = TRUE;
  }
  return el;
}

/* Process the newly created pcb file which is the output from
 *     gnetlist -g gsch2pcb ...
 *
 * It will have elements found via the m4 interface and PKG_ lines for
 * elements not found.  Insert pcb file elements for PKG_ lines if
 * file elements can be found.  If there was an existing pcb file,
 * strip out any elements if they are already present so that the new
 * pcb file will only have new elements.
 */
static gint
add_elements (gchar * pcb_file)
{
  FILE *f_in, *f_out;
  PcbElement *el = NULL;
  gchar *command, *p, *tmp_file, *s, buf[1024];
  gint total, paren_level = 0;
  gboolean is_m4, skipping = FALSE;

  if ((f_in = fopen (pcb_file, "r")) == NULL)
    return 0;
  tmp_file = g_strconcat (pcb_file, ".tmp", NULL);
  if ((f_out = fopen (tmp_file, "wb")) == NULL) {
    fclose (f_in);
    g_free (tmp_file);
    return 0;
  }
  while ((fgets (buf, sizeof (buf), f_in)) != NULL) {
    for (s = buf; *s == ' ' || *s == '\t'; ++s);
    if (skipping) {
      if (*s == '(')
        ++paren_level;
      else if (*s == ')' && --paren_level <= 0)
        skipping = FALSE;
      continue;
    }
    is_m4 = FALSE;
    if ((el = pcb_element_line_parse (s)) != NULL)
      is_m4 = TRUE;
    else
      el = pkg_to_element (f_out, s);
    if (el && pcb_element_exists (el, TRUE)) {
      skipping = is_m4;
      pcb_element_free (el);
      continue;
    }
    if (!el || el->omit_PKG) {
      if (el) {

      } else
        fputs (buf, f_out);
      continue;
    }
    if (!is_m4 || (is_m4 && force_element_files)) {
      if (verbose && !is_m4)
        printf ("%s: need new file element for footprint  %s (value=%s)\n",
                el->refdes, el->description, el->value);
      if (verbose && is_m4 && force_element_files)
        printf
          ("%s: have m4 element %s, but trying to replace with a file element.\n",
           el->refdes, el->description);
      p = search_element_directories (el);
      if (!p && verbose && is_m4 && force_element_files)
        printf ("\tNo file element found.\n");

      if (p && insert_element (f_out, p,
                               el->description, el->refdes, el->value)) {
        skipping = is_m4;
        is_m4 = FALSE;
        ++n_added_ef;
        if (verbose)
          printf ("%s: added new file element for footprint %s (value=%s)\n",
                  el->refdes, el->description, el->value);
      } else if (!is_m4) {
        fprintf (stderr,
                 "%s: can't find PCB element for footprint %s (value=%s)\n",
                 el->refdes, el->description, el->value);
        if (remove_unfound_elements && !fix_elements) {
          fprintf (stderr,
                   "So device %s will not be in the layout.\n", el->refdes);
          ++n_PKG_removed_new;
        } else {
          ++n_not_found;
          fputs (buf, f_out);   /* Copy PKG_ line */
        }
      }
      g_free (p);
    }
    if (is_m4) {
      fputs (buf, f_out);
      ++n_added_m4;
      if (verbose)
        printf ("%s: added new m4 element for footprint   %s (value=%s)\n",
                el->refdes, el->description, el->value);
    }
    pcb_element_free (el);
    if (verbose)
      printf ("----\n");
  }
  fclose (f_in);
  fclose (f_out);

  total = n_added_ef + n_added_m4 + n_not_found;
  if (total == 0)
    command = g_strconcat ("rm ", tmp_file, NULL);
  else
    command = g_strconcat ("mv ", tmp_file, " ", pcb_file, NULL);
  g_spawn_command_line_sync (command, NULL, NULL, NULL, NULL);
  g_free (command);
  g_free (tmp_file);
  return total;
}

static void
update_element_descriptions (gchar * pcb_file, gchar * bak)
{
  FILE *f_in, *f_out;
  GList *list;
  PcbElement *el, *el_exists;
  gchar *fmt, *command, *tmp, *s, buf[1024];

  for (list = pcb_element_list; list; list = g_list_next (list)) {
    el = (PcbElement *) list->data;
    if (el->changed_description)
      ++n_fixed;
  }
  if (!pcb_element_list || n_fixed == 0) {
    fprintf (stderr, "Could not find any elements to fix.\n");
    return;
  }
  if ((f_in = fopen (pcb_file, "r")) == NULL)
    return;
  tmp = g_strconcat (pcb_file, ".tmp", NULL);
  if ((f_out = fopen (tmp, "wb")) == NULL) {
    fclose (f_in);
    return;
  }
  while ((fgets (buf, sizeof (buf), f_in)) != NULL) {
    for (s = buf; *s == ' ' || *s == '\t'; ++s);
    if ((el = pcb_element_line_parse (s)) != NULL
        && (el_exists = pcb_element_exists (el, FALSE)) != NULL
        && el_exists->changed_description) {
      fmt = el->quoted_flags ?
        "Element%c\"%s\" \"%s\" \"%s\" \"%s\" %d %d%s\n" :
        "Element%c%s \"%s\" \"%s\" \"%s\" %d %d%s\n";
      fprintf (f_out, fmt,
               el->res_char,
               el->flags, el_exists->changed_description,
               el->refdes, el->value, el->x, el->y, el->tail);
      printf ("%s: updating element Description: %s -> %s\n",
              el->refdes, el->description, el_exists->changed_description);
      el_exists->still_exists = TRUE;
    } else
      fputs (buf, f_out);
    pcb_element_free (el);
  }
  fclose (f_in);
  fclose (f_out);

  if (!bak_done) {
    command = g_strconcat ("mv ", pcb_file, " ", bak, NULL);
    g_spawn_command_line_sync (command, NULL, NULL, NULL, NULL);
    g_free (command);
    bak_done = TRUE;
  }

  command = g_strconcat ("mv ", tmp, " ", pcb_file, NULL);
  g_spawn_command_line_sync (command, NULL, NULL, NULL, NULL);
  g_free (command);
  g_free (tmp);
}

static void
prune_elements (gchar * pcb_file, gchar * bak)
{
  FILE *f_in, *f_out;
  GList *list;
  PcbElement *el, *el_exists;
  gchar *fmt, *command, *tmp, *s, buf[1024];
  gint paren_level = 0;
  gboolean skipping = FALSE;

  for (list = pcb_element_list; list; list = g_list_next (list)) {
    el = (PcbElement *) list->data;
    if (!el->still_exists) {
      if (preserve) {
        ++n_preserved;
        fprintf (stderr,
                 "Preserving PCB element not in the schematic:    %s (element   %s)\n",
                 el->refdes, el->description);
      } else
        ++n_deleted;
    } else if (el->changed_value)
      ++n_changed_value;
  }
  if (!pcb_element_list
      || (n_deleted == 0 && !need_PKG_purge && n_changed_value == 0)
    )
    return;
  if ((f_in = fopen (pcb_file, "r")) == NULL)
    return;
  tmp = g_strconcat (pcb_file, ".tmp", NULL);
  if ((f_out = fopen (tmp, "wb")) == NULL) {
    fclose (f_in);
    return;
  }
  while ((fgets (buf, sizeof (buf), f_in)) != NULL) {
    for (s = buf; *s == ' ' || *s == '\t'; ++s);
    if (skipping) {
      if (*s == '(')
        ++paren_level;
      else if (*s == ')' && --paren_level <= 0)
        skipping = FALSE;
      continue;
    }
    el_exists = NULL;
    if ((el = pcb_element_line_parse (s)) != NULL
        && (el_exists = pcb_element_exists (el, FALSE)) != NULL
        && !el_exists->still_exists && !preserve) {
      skipping = TRUE;
      if (verbose)
        printf ("%s: deleted element %s (value=%s)\n",
                el->refdes, el->description, el->value);
      pcb_element_free (el);
      continue;
    }
    if (el_exists && el_exists->changed_value) {
      fmt = el->quoted_flags ?
        "Element%c\"%s\" \"%s\" \"%s\" \"%s\" %d %d%s\n" :
        "Element%c%s \"%s\" \"%s\" \"%s\" %d %d%s\n";
      fprintf (f_out, fmt,
               el->res_char, el->flags, el->description, el->refdes,
               el_exists->changed_value, el->x, el->y, el->tail);
      if (verbose)
        printf ("%s: changed element %s value: %s -> %s\n",
                el->refdes, el->description,
                el->value, el_exists->changed_value);
    } else if (!strncmp (s, "PKG_", 4))
      ++n_PKG_removed_old;
    else
      fputs (buf, f_out);
    pcb_element_free (el);
  }
  fclose (f_in);
  fclose (f_out);

  if (!bak_done) {
    command = g_strconcat ("mv ", pcb_file, " ", bak, NULL);
    g_spawn_command_line_sync (command, NULL, NULL, NULL, NULL);
    g_free (command);
    bak_done = TRUE;
  }

  command = g_strconcat ("mv ", tmp, " ", pcb_file, NULL);
  g_spawn_command_line_sync (command, NULL, NULL, NULL, NULL);
  g_free (command);
  g_free (tmp);
}

static void
add_m4_file (gchar * arg)
{
  gchar *s;

  if (!m4_files)
    m4_files = g_strdup (arg);
  else {
    s = m4_files;
    m4_files = g_strconcat (m4_files, " ", arg, NULL);
    g_free (s);
  }
}

static gchar *
expand_dir (gchar * dir)
{
  gchar *s;

  if (*dir == '~')
    s = g_build_filename ((gchar *) g_get_home_dir (), dir + 1, NULL);
  else
    s = g_strdup (dir);
  return s;
}

static void
add_default_m4_files (void)
{
  gchar *path;

  path = g_build_filename ((gchar *) g_get_home_dir (),
                           ".pcb", DEFAULT_PCB_INC, NULL);
  if (g_file_test (path, G_FILE_TEST_IS_REGULAR))
    add_m4_file (path);
  g_free (path);

  if (g_file_test (DEFAULT_PCB_INC, G_FILE_TEST_IS_REGULAR))
    add_m4_file (DEFAULT_PCB_INC);

}

static void
add_schematic (gchar * sch)
{
  gchar *s;

  s = schematics;
  if (s)
    schematics = g_strconcat (s, " ", sch, NULL);
  else
    schematics = g_strdup (sch);
  g_free (s);
  if (!sch_basename && (s = strstr (sch, ".sch")) != NULL)
    sch_basename = g_strndup (sch, s - sch);
}

static gint
<<<<<<< HEAD
parse_config (gchar * config, gchar * arg)
{
  gchar *s;

  /* remove trailing white space otherwise strange things can happen */
  if ((arg != NULL) && (strlen (arg) >= 1)) {
    s = arg + strlen (arg) - 1;
    while ((*s == ' ' || *s == '\t') && (s != arg))
      s--;
    s++;
    *s = '\0';
  }
  if (verbose)
    printf ("    %s \"%s\"\n", config, arg ? arg : "");

  if (!strcmp (config, "remove-unfound") || !strcmp (config, "r")) {
    /* This is default behavior set in header section */
    remove_unfound_elements = TRUE;
    return 0;
  }
  if (!strcmp (config, "keep-unfound") || !strcmp (config, "k")) {
    remove_unfound_elements = FALSE;
    return 0;
  }
  if (!strcmp (config, "quiet") || !strcmp (config, "q")) {
    quiet_mode = TRUE;
    return 0;
  }
  if (!strcmp (config, "preserve") || !strcmp (config, "p")) {
    preserve = TRUE;
    return 0;
  }
  if (!strcmp (config, "use-files") || !strcmp (config, "f")) {
    force_element_files = TRUE;
    return 0;
  }
  if (!strcmp (config, "skip-m4") || !strcmp (config, "s")) {
    use_m4 = FALSE;
    return 0;
  }
  if (!strcmp (config, "elements-dir") || !strcmp (config, "d")) {
    if (verbose > 1)
      printf ("\tAdding directory to file element directory list: %s\n",
              expand_dir (arg));
    element_directory_list =
      g_list_prepend (element_directory_list, expand_dir (arg));
  } else if (!strcmp (config, "output-name") || !strcmp (config, "o"))
    sch_basename = g_strdup (arg);
  else if (!strcmp (config, "schematics"))
    add_schematic (arg);
  else if (!strcmp (config, "m4-command"))
    m4_command = g_strdup (arg);
  else if (!strcmp (config, "m4-pcbdir"))
    m4_pcbdir = g_strdup (arg);
  else if (!strcmp (config, "m4-file"))
    add_m4_file (arg);
  else if (!strcmp (config, "gnetlist"))
    extra_gnetlist_list = g_list_append (extra_gnetlist_list, g_strdup (arg));
  else if (!strcmp (config, "empty-footprint"))
    empty_footprint_name = g_strdup (arg);
  else
    return -1;

  return 1;
}
=======
parse_config(gchar *config, gchar *arg)
	{
	gchar	*s;

	/* remove trailing white space otherwise strange things can happen */
	if ( (arg != NULL) && (strlen(arg) >= 1) )
		{
		s = arg + strlen(arg) - 1;
		while( (*s == ' ' || *s == '\t' ) && (s != arg) )
			s--;
		s++;
		*s = '\0';
		}
	if (verbose)
		printf("    %s \"%s\"\n", config, arg ? arg : "");

	if (!strcmp(config, "remove-unfound") || !strcmp(config, "r"))
		{
		/* This is default behavior set in header section */
		remove_unfound_elements = TRUE;
		return 0;
		}
	if (!strcmp(config, "keep-unfound") || !strcmp(config, "k"))
		{
		remove_unfound_elements = FALSE;
		return 0;
		}
	if (!strcmp(config, "quiet") || !strcmp(config, "q"))
		{
		quiet_mode = TRUE;
		return 0;
		}
	if (!strcmp(config, "preserve") || !strcmp(config, "p"))
		{
		preserve = TRUE;
		return 0;
		}
	if (!strcmp(config, "use-files") || !strcmp(config, "f"))
		{
		force_element_files = TRUE;
		return 0;
		}
	if (!strcmp(config, "skip-m4") || !strcmp(config, "s"))
		{
		use_m4 = FALSE;
		return 0;
		}
	if (!strcmp(config, "elements-dir") || !strcmp(config, "d"))
		{
		if (verbose > 1)
			printf("\tAdding directory to file element directory list: %s\n",
					expand_dir(arg));
		element_directory_list =
				g_list_prepend(element_directory_list, expand_dir(arg));
		}
	else if (!strcmp(config, "output-name") || !strcmp(config, "o"))
		sch_basename = g_strdup(arg);
	else if (!strcmp(config, "schematics"))
		add_schematic(arg);
	else if (!strcmp(config, "m4-command"))
		m4_command = g_strdup(arg);
	else if (!strcmp(config, "m4-pcbdir"))
		m4_pcbdir = g_strdup(arg);
	else if (!strcmp(config, "m4-file"))
		add_m4_file(arg);
	else if (!strcmp(config, "gnetlist"))
		extra_gnetlist_list =
				g_list_append(extra_gnetlist_list, g_strdup(arg));
	else if (!strcmp(config, "empty-footprint"))
		empty_footprint_name = g_strdup(arg);
	else
		return -1;

	return 1;
	}
>>>>>>> e1c3ba4c

static void
load_project (gchar * path)
{
  FILE *f;
  gchar *s, buf[1024], config[32], arg[768];

  f = fopen (path, "r");
  if (!f)
    return;
  if (verbose)
    printf ("Reading project file: %s\n", path);
  while (fgets (buf, sizeof (buf), f)) {
    for (s = buf; *s == ' ' || *s == '\t' || *s == '\n'; ++s);
    if (!*s || *s == '#' || *s == '/' || *s == ';')
      continue;
    arg[0] = '\0';
    sscanf (s, "%31s %767[^\n]", config, arg);
    parse_config (config, arg);
  }
  fclose (f);
}

static void
load_extra_project_files (void)
{
  gchar *path;
  static gboolean done = FALSE;

  if (done)
    return;

  load_project ("/etc/gsch2pcb");
  load_project ("/usr/local/etc/gsch2pcb");

  path = g_build_filename ((gchar *) g_get_home_dir (), ".gEDA",
                           "gsch2pcb", NULL);
  load_project (path);
  g_free (path);

  done = TRUE;
}

static gchar *usage_string0 =
  "usage: gsch2pcb [options] {project | foo.sch [foo1.sch ...]}\n"
  "\n"
  "Generate a PCB layout file from a set of gschem schematics.\n"
  "   gnetlist -g PCB is run to generate foo.net from the schematics.\n"
  "\n"
  "   gnetlist -g gsch2pcb is run to get PCB m4 derived elements which\n"
  "   match schematic footprints.  For schematic footprints which don't match\n"
  "   any PCB m4 layout elements, search a set of file element directories in\n"
  "   an attempt to find matching PCB file elements.\n"
  "   Output to foo.pcb if it doesn't exist.  If there is a current foo.pcb,\n"
  "   output only new elements to foo.new.pcb.\n"
  "   If any elements with a non-empty element name in the current foo.pcb\n"
  "   have no matching schematic component, then remove those elements from\n"
  "   foo.pcb and rename foo.pcb to a foo.pcb.bak sequence.\n"
  "\n"
  "   gnetlist -g pcbpins is run to get a PCB actions file which will rename all\n"
  "   of the pins in a .pcb file to match pin names from the schematic.\n"
  "\n"
  "   \"project\" is a file (not ending in .sch) containing a list of\n"
  "   schematics to process and some options.  A schematics line is like:\n"
  "       schematics foo1.sch foo2.sch ...\n"
  "   Options in a project file are like command line args without the \"-\":\n"
  "       output-name myproject\n"
  "\n"
  "options (may be included in a project file):\n"
  "   -d, --elements-dir D  Search D for PCB file elements.  These defaults\n"
  "                         are searched if they exist: ./packages,\n"
  "                         /usr/local/share/pcb/newlib, /usr/share/pcb/newlib,\n"
  "                         (old pcb) /usr/local/lib/pcb_lib, /usr/lib/pcb_lib,\n"
  "                         (old pcb) /usr/local/pcb_lib\n"
  "   -o, --output-name N   Use output file names N.net, N.pcb, and N.new.pcb\n"
  "                         instead of foo.net, ... where foo is the basename\n"
  "                         of the first command line .sch file.\n"
  "   -f, --use-files       Force using file elements over m4 PCB elements\n"
  "                         for new footprints even though m4 elements are\n"
  "                         searched for first and may have been found.\n"
  "   -r, --remove-unfound  Don't include references to unfound elements in\n"
  "                         the generated .pcb files.  Use if you want PCB to\n"
  "                         be able to load the (incomplete) .pcb file.\n"
  "                         This is the default behavior.\n"
  "   -k, --keep-unfound    Keep include references to unfound elements in\n"
  "                         the generated .pcb files.  Use if you want to hand\n"
  "                         edit or otherwise preprocess the generated .pcb file\n"
  "                         before running pcb.\n"
  "   -p, --preserve        Preserve elements in PCB files which are not found\n"
  "                         in the schematics.  Note that elements with an empty\n"
  "                         element name (schematic refdes) are never deleted,\n"
  "                         so you really shouldn't need this option.\n"
  "   -q, --quiet           Don't tell the user what to do next after running gsch2pcb.\n"
  "\n"
  "   -s, --skip-m4         Skip m4 when looking for footprints.  The default is to use\n"
  "                         m4 (which is what previous versions did).\n"
  "       --m4-file F.inc   Use m4 file F.inc in addition to the default m4\n"
  "                         files ./pcb.inc and ~/.pcb/pcb.inc.\n"
  "       --m4-pcbdir D     Use D as the PCB m4 files install directory\n"
  "                         instead of the default:\n";

static gchar *usage_string1 =
<<<<<<< HEAD
  "   --gnetlist backend    A convenience run of extra gnetlist -g commands.\n"
  "                         Example:  gnetlist partslist3\n"
  "                         Creates:  myproject.partslist3\n"
  " --empty-footprint name  See the project.sample file.\n"
  "\n"
  "options (not recognized in a project file):\n"
  "   --gnetlist-arg arg    Allows additional arguments to be passed to gnetlist.\n"
  "       --fix-elements    If a schematic component footprint is not equal\n"
  "                         to its PCB element Description, update the\n"
  "                         Description instead of replacing the element.\n"
  "                         Do this the first time gsch2pcb is used with\n"
  "                         PCB files originally created with gschem2pcb.\n"
  "   -v, --verbose         Use -v -v for additional file element debugging.\n"
  "   -V, --version\n\n"
  "environment variables:\n"
  "   GNETLIST              If set, this specifies the name of the gnetlist program\n"
  "                         to execute.\n"
  "\n"
  "Additional Resources:\n"
  "\n"
  "  gEDA homepage:  http://www.geda.seul.org\n"
  "  PCB homepage:   http://pcb.sf.net\n"
  "  gEDA Wiki:      http://geda.seul.org/dokuwiki/doku.php?id=geda\n" "\n";
=======
"   --gnetlist backend    A convenience run of extra gnetlist -g commands.\n"
"                         Example:  gnetlist partslist3\n"
"                         Creates:  myproject.partslist3\n"
" --empty-footprint name  See the project.sample file.\n"
"\n"
"options (not recognized in a project file):\n"
"   --gnetlist-arg arg    Allows additional arguments to be passed to gnetlist.\n"
"       --fix-elements    If a schematic component footprint is not equal\n"
"                         to its PCB element Description, update the\n"
"                         Description instead of replacing the element.\n"
"                         Do this the first time gsch2pcb is used with\n"
"                         PCB files originally created with gschem2pcb.\n"
"   -v, --verbose         Use -v -v for additional file element debugging.\n"
"   -V, --version\n\n"
"environment variables:\n"
"   GNETLIST              If set, this specifies the name of the gnetlist program\n"
"                         to execute.\n"
"\n"
"Additional Resources:\n"
"\n"
"  gEDA homepage:  http://www.geda.seul.org\n"
"  PCB homepage:   http://pcb.sf.net\n"
"  gEDA Wiki:      http://geda.seul.org/dokuwiki/doku.php?id=geda\n"
"\n"
;
>>>>>>> e1c3ba4c

static void
usage ()
{
  puts (usage_string0);
  printf ("                         %s\n", default_m4_pcbdir);
  puts (usage_string1);
  exit (0);
}

static void
<<<<<<< HEAD
get_args (gint argc, gchar ** argv)
{
  gchar *opt, *arg, *s;
  gint i, r;

  for (i = 1; i < argc; ++i) {
    opt = argv[i];
    arg = argv[i + 1];
    if (*opt == '-') {
      ++opt;
      if (*opt == '-')
        ++opt;
      if (!strcmp (opt, "version") || !strcmp (opt, "V")) {
        printf ("gsch2pcb %s\n", GSC2PCB_VERSION);
        exit (0);
      } else if (!strcmp (opt, "verbose") || !strcmp (opt, "v")) {
        verbose += 1;
        continue;
      } else if (!strcmp (opt, "fix-elements")) {
        fix_elements = TRUE;
        continue;
      } else if (!strcmp (opt, "gnetlist-arg")) {
        extra_gnetlist_arg_list =
          g_list_append (extra_gnetlist_arg_list, g_strdup (arg));
        i++;
        continue;
      } else if (!strcmp (opt, "help") || !strcmp (opt, "h"))
        usage ();
      else if (i < argc
               && ((r = parse_config (opt, (i < argc - 1) ? arg : NULL))
                   >= 0)
        ) {
        i += r;
        continue;
      }
      printf ("gsch2pcb: bad or incomplete arg: %s\n", argv[i]);
      usage ();
    } else {
      if ((s = strstr (argv[i], ".sch")) == NULL) {
        load_extra_project_files ();
        load_project (argv[i]);
      } else
        add_schematic (argv[i]);
    }
  }
}
=======
get_args(gint argc, gchar **argv)
	{
	gchar	*opt, *arg, *s;
	gint	i, r;

	for (i = 1; i < argc; ++i)
		{
		opt = argv[i];
		arg = argv[i + 1];
		if (*opt == '-')
			{
			++opt;
			if (*opt == '-')
				++opt;
			if (!strcmp(opt, "version") || !strcmp(opt, "V"))
				{
				printf("gsch2pcb %s\n", GSC2PCB_VERSION);
				exit(0);
				}
			else if (!strcmp(opt, "verbose") || !strcmp(opt, "v"))
				{
				verbose += 1;
				continue;
				}
			else if (!strcmp(opt, "fix-elements"))
				{
				fix_elements = TRUE;
				continue;
				}
			else if (!strcmp(opt, "gnetlist-arg"))
				{
				extra_gnetlist_arg_list =
					g_list_append(extra_gnetlist_arg_list,
							g_strdup(arg));
				i++;
				continue;
				}
			else if (!strcmp(opt, "help") || !strcmp(opt, "h"))
				usage();
			else if (   i < argc
					 && ((r = parse_config(opt, (i < argc - 1) ? arg : NULL))
									>= 0)
					)
				{
				i += r;
				continue;
				}
			printf("gsch2pcb: bad or incomplete arg: %s\n", argv[i]);
			usage();
			}
		else
			{
			if ((s = strstr(argv[i], ".sch")) == NULL)
				{
				load_extra_project_files();
				load_project(argv[i]);
				}
			else
				add_schematic(argv[i]);
			}
		}
	}
>>>>>>> e1c3ba4c

gint
main (gint argc, gchar ** argv)
{
  gchar *pcb_file_name,
    *pcb_new_file_name, *bak_file_name, *pins_file_name, *net_file_name, *tmp;
  gint i;
  gboolean initial_pcb = TRUE;
  gboolean created_pcb_file = TRUE;
  char *path, *p;
  const char *pcbdata_path;

  if (argc < 2)
    usage ();

  pcbdata_path = g_getenv ("PCBDATA");  /* do not free return value */
  if (pcbdata_path != NULL) {
    /* If PCBDATA is set, use the value */
    m4_pcbdir = g_strconcat (pcbdata_path, "/pcb/m4", NULL);
  } else {
    /* Use the default value passed in from the configure script
     * instead of trying to hard code a value which is very
     * likely wrong
     */
    m4_pcbdir = g_strconcat (PCBDATADIR, "/pcb/m4", NULL);
  }

  default_m4_pcbdir = g_strdup (m4_pcbdir);

  get_args (argc, argv);

  load_extra_project_files ();
  add_default_m4_files ();

  if (!schematics)
    usage ();


  /* Defaults for the search path if not configured in the project file */
  if (g_file_test ("packages", G_FILE_TEST_IS_DIR))
    element_directory_list = g_list_append (element_directory_list, "packages");

#define PCB_PATH_DELIMETER ":"
  if (verbose)
    printf ("Processing PCBLIBPATH=\"%s\"\n", PCBLIBPATH);

  path = g_strdup (PCBLIBPATH);
  for (p = strtok (path, PCB_PATH_DELIMETER); p && *p;
       p = strtok (NULL, PCB_PATH_DELIMETER)) {
    if (g_file_test (p, G_FILE_TEST_IS_DIR)) {
      if (verbose)
        printf ("Adding %s to the newlib search path\n", p);
      element_directory_list = g_list_append (element_directory_list,
                                              g_strdup (p));
    }
  }
  g_free (path);

  pins_file_name = g_strconcat (sch_basename, ".cmd", NULL);
  net_file_name = g_strconcat (sch_basename, ".net", NULL);
  pcb_file_name = g_strconcat (sch_basename, ".pcb", NULL);
  bak_file_name = g_strconcat (sch_basename, ".pcb.bak", NULL);
  tmp = g_strdup (bak_file_name);

  for (i = 0; g_file_test (bak_file_name, G_FILE_TEST_EXISTS); ++i) {
    g_free (bak_file_name);
    bak_file_name = g_strdup_printf ("%s%d", tmp, i);
  }
  g_free (tmp);

  if (g_file_test (pcb_file_name, G_FILE_TEST_EXISTS)) {
    initial_pcb = FALSE;
    pcb_new_file_name = g_strconcat (sch_basename, ".new.pcb", NULL);
    get_pcb_element_list (pcb_file_name);
  } else
    pcb_new_file_name = g_strdup (pcb_file_name);

  run_gnetlist (pins_file_name, net_file_name, pcb_new_file_name,
                sch_basename, schematics);

  if (add_elements (pcb_new_file_name) == 0) {
    tmp = g_strconcat ("rm ", pcb_new_file_name, NULL);
    g_spawn_command_line_sync (tmp, NULL, NULL, NULL, NULL);
    g_free (tmp);
    if (initial_pcb) {
      printf ("No elements found, so nothing to do.\n");
      exit (0);
    }
  }

  if (fix_elements)
    update_element_descriptions (pcb_file_name, bak_file_name);
  prune_elements (pcb_file_name, bak_file_name);

  /* Report work done during processing */
  if (verbose)
    printf ("\n");
  printf ("\n----------------------------------\n");
  printf ("Done processing.  Work performed:\n");
  if (n_deleted > 0 || n_fixed > 0 || need_PKG_purge || n_changed_value > 0)
    printf ("%s is backed up as %s.\n", pcb_file_name, bak_file_name);
  if (pcb_element_list && n_deleted > 0)
    printf ("%d elements deleted from %s.\n", n_deleted, pcb_file_name);

  if (n_added_ef + n_added_m4 > 0)
    printf ("%d file elements and %d m4 elements added to %s.\n",
            n_added_ef, n_added_m4, pcb_new_file_name);
  else if (n_not_found == 0) {
    printf ("No elements to add so not creating %s\n", pcb_new_file_name);
    created_pcb_file = FALSE;
  }

  if (n_not_found > 0) {
    printf ("%d not found elements added to %s.\n",
            n_not_found, pcb_new_file_name);
  }
  if (n_unknown > 0)
    printf ("%d components had no footprint attribute and are omitted.\n",
            n_unknown);
  if (n_none > 0)
    printf ("%d components with footprint \"none\" omitted from %s.\n",
            n_none, pcb_new_file_name);
  if (n_empty > 0)
    printf ("%d components with empty footprint \"%s\" omitted from %s.\n",
            n_empty, empty_footprint_name, pcb_new_file_name);
  if (n_changed_value > 0)
    printf ("%d elements had a value change in %s.\n",
            n_changed_value, pcb_file_name);
  if (n_fixed > 0)
    printf ("%d elements fixed in %s.\n", n_fixed, pcb_file_name);
  if (n_PKG_removed_old > 0) {
    printf ("%d elements could not be found.", n_PKG_removed_old);
    if (created_pcb_file)
      printf ("  So %s is incomplete.\n", pcb_file_name);
    else
      printf ("\n");
  }
  if (n_PKG_removed_new > 0) {
    printf ("%d elements could not be found.", n_PKG_removed_new);
    if (created_pcb_file)
      printf ("  So %s is incomplete.\n", pcb_new_file_name);
    else
      printf ("\n");
  }
  if (n_preserved > 0)
    printf ("%d elements not in the schematic preserved in %s.\n",
            n_preserved, pcb_file_name);

  /* Tell user what to do next */
  if (verbose)
    printf ("\n");

  if (n_added_ef + n_added_m4 > 0) {
    if (initial_pcb) {
      printf ("\nNext step:\n");
      printf ("1.  Run pcb on your file %s.\n", pcb_file_name);
      printf
        ("    You will find all your footprints in a bundle ready for you to place\n");
      printf
        ("    or disperse with \"Select -> Disperse all elements\" in PCB.\n\n");
      printf
        ("2.  From within PCB, select \"File -> Load netlist file\" and select \n");
      printf ("    %s to load the netlist.\n\n", net_file_name);
      printf ("3.  From within PCB, enter\n\n");
      printf ("           :ExecuteFile(%s)\n\n", pins_file_name);
      printf
        ("    to propagate the pin names of all footprints to the layout.\n\n");
    } else if (quiet_mode == FALSE) {
      printf ("\nNext steps:\n");
      printf ("1.  Run pcb on your file %s.\n", pcb_file_name);
      printf
        ("2.  From within PCB, select \"File -> Load layout data to paste buffer\"\n");
      printf
        ("    and select %s to load the new footprints into your existing layout.\n",
         pcb_new_file_name);
      printf
        ("3.  From within PCB, select \"File -> Load netlist file\" and select \n");
      printf ("    %s to load the updated netlist.\n\n", net_file_name);
      printf ("4.  From within PCB, enter\n\n");
      printf ("           :ExecuteFile(%s)\n\n", pins_file_name);
      printf ("    to update the pin names of all footprints.\n\n");
    }
  }

  g_free (net_file_name);
  g_free (pins_file_name);
  g_free (pcb_file_name);
  g_free (bak_file_name);

  return 0;
}<|MERGE_RESOLUTION|>--- conflicted
+++ resolved
@@ -1,5 +1,4 @@
 /* gsch2pcb
-<<<<<<< HEAD
  *
  *  Bill Wilson    billw@wt.net
  *
@@ -15,27 +14,8 @@
  *  COPYRIGHT file in the top level directory of this distribution.
  *
  *  To get a copy of the GNU General Puplic License, write to the Free Software
- *  Foundation, Inc., 59 Temple Place, Suite 330, Boston, MA  02111-1307  USA
+ *  Foundation, Inc., 51 Franklin Street, Fifth Floor, Boston, MA 02110-1301 USA
  */
-=======
-|
-|  Bill Wilson    billw@wt.net
-|
-|  This program is free software which I release under the GNU General Public
-|  License. You may redistribute and/or modify this program under the terms
-|  of that license as published by the Free Software Foundation; either
-|  version 2 of the License, or (at your option) any later version.
-|
-|  This program is distributed in the hope that it will be useful,
-|  but WITHOUT ANY WARRANTY; without even the implied warranty of
-|  MERCHANTABILITY or FITNESS FOR A PARTICULAR PURPOSE.  See the
-|  GNU General Public License for more details.  Version 2 is in the
-|  COPYRIGHT file in the top level directory of this distribution.
-| 
-|  To get a copy of the GNU General Puplic License, write to the Free Software
-|  Foundation, Inc., 51 Franklin Street, Fifth Floor, Boston, MA 02110-1301 USA
-*/
->>>>>>> e1c3ba4c
 
 
 #ifdef HAVE_CONFIG_H
@@ -1072,7 +1052,6 @@
 }
 
 static gint
-<<<<<<< HEAD
 parse_config (gchar * config, gchar * arg)
 {
   gchar *s;
@@ -1138,83 +1117,6 @@
 
   return 1;
 }
-=======
-parse_config(gchar *config, gchar *arg)
-	{
-	gchar	*s;
-
-	/* remove trailing white space otherwise strange things can happen */
-	if ( (arg != NULL) && (strlen(arg) >= 1) )
-		{
-		s = arg + strlen(arg) - 1;
-		while( (*s == ' ' || *s == '\t' ) && (s != arg) )
-			s--;
-		s++;
-		*s = '\0';
-		}
-	if (verbose)
-		printf("    %s \"%s\"\n", config, arg ? arg : "");
-
-	if (!strcmp(config, "remove-unfound") || !strcmp(config, "r"))
-		{
-		/* This is default behavior set in header section */
-		remove_unfound_elements = TRUE;
-		return 0;
-		}
-	if (!strcmp(config, "keep-unfound") || !strcmp(config, "k"))
-		{
-		remove_unfound_elements = FALSE;
-		return 0;
-		}
-	if (!strcmp(config, "quiet") || !strcmp(config, "q"))
-		{
-		quiet_mode = TRUE;
-		return 0;
-		}
-	if (!strcmp(config, "preserve") || !strcmp(config, "p"))
-		{
-		preserve = TRUE;
-		return 0;
-		}
-	if (!strcmp(config, "use-files") || !strcmp(config, "f"))
-		{
-		force_element_files = TRUE;
-		return 0;
-		}
-	if (!strcmp(config, "skip-m4") || !strcmp(config, "s"))
-		{
-		use_m4 = FALSE;
-		return 0;
-		}
-	if (!strcmp(config, "elements-dir") || !strcmp(config, "d"))
-		{
-		if (verbose > 1)
-			printf("\tAdding directory to file element directory list: %s\n",
-					expand_dir(arg));
-		element_directory_list =
-				g_list_prepend(element_directory_list, expand_dir(arg));
-		}
-	else if (!strcmp(config, "output-name") || !strcmp(config, "o"))
-		sch_basename = g_strdup(arg);
-	else if (!strcmp(config, "schematics"))
-		add_schematic(arg);
-	else if (!strcmp(config, "m4-command"))
-		m4_command = g_strdup(arg);
-	else if (!strcmp(config, "m4-pcbdir"))
-		m4_pcbdir = g_strdup(arg);
-	else if (!strcmp(config, "m4-file"))
-		add_m4_file(arg);
-	else if (!strcmp(config, "gnetlist"))
-		extra_gnetlist_list =
-				g_list_append(extra_gnetlist_list, g_strdup(arg));
-	else if (!strcmp(config, "empty-footprint"))
-		empty_footprint_name = g_strdup(arg);
-	else
-		return -1;
-
-	return 1;
-	}
->>>>>>> e1c3ba4c
 
 static void
 load_project (gchar * path)
@@ -1317,7 +1219,6 @@
   "                         instead of the default:\n";
 
 static gchar *usage_string1 =
-<<<<<<< HEAD
   "   --gnetlist backend    A convenience run of extra gnetlist -g commands.\n"
   "                         Example:  gnetlist partslist3\n"
   "                         Creates:  myproject.partslist3\n"
@@ -1341,33 +1242,6 @@
   "  gEDA homepage:  http://www.geda.seul.org\n"
   "  PCB homepage:   http://pcb.sf.net\n"
   "  gEDA Wiki:      http://geda.seul.org/dokuwiki/doku.php?id=geda\n" "\n";
-=======
-"   --gnetlist backend    A convenience run of extra gnetlist -g commands.\n"
-"                         Example:  gnetlist partslist3\n"
-"                         Creates:  myproject.partslist3\n"
-" --empty-footprint name  See the project.sample file.\n"
-"\n"
-"options (not recognized in a project file):\n"
-"   --gnetlist-arg arg    Allows additional arguments to be passed to gnetlist.\n"
-"       --fix-elements    If a schematic component footprint is not equal\n"
-"                         to its PCB element Description, update the\n"
-"                         Description instead of replacing the element.\n"
-"                         Do this the first time gsch2pcb is used with\n"
-"                         PCB files originally created with gschem2pcb.\n"
-"   -v, --verbose         Use -v -v for additional file element debugging.\n"
-"   -V, --version\n\n"
-"environment variables:\n"
-"   GNETLIST              If set, this specifies the name of the gnetlist program\n"
-"                         to execute.\n"
-"\n"
-"Additional Resources:\n"
-"\n"
-"  gEDA homepage:  http://www.geda.seul.org\n"
-"  PCB homepage:   http://pcb.sf.net\n"
-"  gEDA Wiki:      http://geda.seul.org/dokuwiki/doku.php?id=geda\n"
-"\n"
-;
->>>>>>> e1c3ba4c
 
 static void
 usage ()
@@ -1379,7 +1253,6 @@
 }
 
 static void
-<<<<<<< HEAD
 get_args (gint argc, gchar ** argv)
 {
   gchar *opt, *arg, *s;
@@ -1426,70 +1299,6 @@
     }
   }
 }
-=======
-get_args(gint argc, gchar **argv)
-	{
-	gchar	*opt, *arg, *s;
-	gint	i, r;
-
-	for (i = 1; i < argc; ++i)
-		{
-		opt = argv[i];
-		arg = argv[i + 1];
-		if (*opt == '-')
-			{
-			++opt;
-			if (*opt == '-')
-				++opt;
-			if (!strcmp(opt, "version") || !strcmp(opt, "V"))
-				{
-				printf("gsch2pcb %s\n", GSC2PCB_VERSION);
-				exit(0);
-				}
-			else if (!strcmp(opt, "verbose") || !strcmp(opt, "v"))
-				{
-				verbose += 1;
-				continue;
-				}
-			else if (!strcmp(opt, "fix-elements"))
-				{
-				fix_elements = TRUE;
-				continue;
-				}
-			else if (!strcmp(opt, "gnetlist-arg"))
-				{
-				extra_gnetlist_arg_list =
-					g_list_append(extra_gnetlist_arg_list,
-							g_strdup(arg));
-				i++;
-				continue;
-				}
-			else if (!strcmp(opt, "help") || !strcmp(opt, "h"))
-				usage();
-			else if (   i < argc
-					 && ((r = parse_config(opt, (i < argc - 1) ? arg : NULL))
-									>= 0)
-					)
-				{
-				i += r;
-				continue;
-				}
-			printf("gsch2pcb: bad or incomplete arg: %s\n", argv[i]);
-			usage();
-			}
-		else
-			{
-			if ((s = strstr(argv[i], ".sch")) == NULL)
-				{
-				load_extra_project_files();
-				load_project(argv[i]);
-				}
-			else
-				add_schematic(argv[i]);
-			}
-		}
-	}
->>>>>>> e1c3ba4c
 
 gint
 main (gint argc, gchar ** argv)
