--- conflicted
+++ resolved
@@ -102,24 +102,7 @@
   scm_c_define("geda-data-path",
 	       scm_from_utf8_string (s_path_sys_data ()));
   scm_c_define("path-sep", 
-<<<<<<< HEAD
-	       scm_from_locale_string(G_DIR_SEPARATOR_S));
-=======
 	       scm_from_utf8_string(G_DIR_SEPARATOR_S));
-
-  scm_c_define("OBJ_LINE", SCM_MAKE_CHAR((unsigned char) OBJ_LINE));
-  scm_c_define("OBJ_BOX", SCM_MAKE_CHAR((unsigned char) OBJ_BOX));
-  scm_c_define("OBJ_PICTURE", SCM_MAKE_CHAR((unsigned char) OBJ_PICTURE));
-  scm_c_define("OBJ_CIRCLE", SCM_MAKE_CHAR((unsigned char) OBJ_CIRCLE));
-  scm_c_define("OBJ_NET", SCM_MAKE_CHAR((unsigned char) OBJ_NET));
-  scm_c_define("OBJ_BUS", SCM_MAKE_CHAR((unsigned char) OBJ_BUS));
-  scm_c_define("OBJ_COMPLEX", SCM_MAKE_CHAR((unsigned char) OBJ_COMPLEX));
-  scm_c_define("OBJ_TEXT", SCM_MAKE_CHAR((unsigned char) OBJ_TEXT));
-  scm_c_define("OBJ_PIN", SCM_MAKE_CHAR((unsigned char) OBJ_PIN));
-  scm_c_define("OBJ_ARC", SCM_MAKE_CHAR((unsigned char) OBJ_ARC));
-  scm_c_define("OBJ_PLACEHOLDER", SCM_MAKE_CHAR((unsigned char) OBJ_PLACEHOLDER));
-  scm_c_define("OBJ_PATH", SCM_MAKE_CHAR((unsigned char) OBJ_PATH));
->>>>>>> 09c6613f
 }
 
 /*! \brief Register some libgeda directories with Scheme.
