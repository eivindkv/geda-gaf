--- conflicted
+++ resolved
@@ -28,43 +28,17 @@
 SCM g_scm_eval_protected (SCM exp, SCM module_or_state);
 SCM g_scm_eval_string_protected (SCM str);
 SCM g_scm_c_eval_string_protected (const gchar *str);
-<<<<<<< HEAD
-int g_read_file(TOPLEVEL *toplevel, const gchar *filename);
-=======
 gboolean g_read_file(TOPLEVEL *toplevel, const gchar *filename, GError **err);
->>>>>>> 23383c5d
 
 /* g_rc.c */
 SCM g_rc_mode_general(SCM scmmode, const char *rc_name, int *mode_var, 
                       const vstbl_entry *table, int table_size);
-<<<<<<< HEAD
-gint g_rc_parse_general(TOPLEVEL *toplevel,
-                        const gchar *fname, 
-                        const gchar *ok_msg, const gchar *err_msg);
-gint g_rc_parse_system_rc(TOPLEVEL *toplevel, const gchar *rcname);
-gint g_rc_parse_home_rc(TOPLEVEL *toplevel, const gchar *rcname);
-gint g_rc_parse_local_rc(TOPLEVEL *toplevel, const gchar *rcname);
-void g_rc_parse(TOPLEVEL *toplevel, const gchar* rcname,
-                const gchar* specified_rc_filename);
-gint g_rc_parse_specified_rc(TOPLEVEL *toplevel, const gchar *rcfilename);
-=======
 gboolean g_rc_parse_system (TOPLEVEL *toplevel, const gchar *rcname, GError **err);
 gboolean g_rc_parse_user (TOPLEVEL *toplevel, const gchar *rcname, GError **err);
 gboolean g_rc_parse_local (TOPLEVEL *toplevel, const gchar *rcname, const gchar *path, GError **err);
 gboolean g_rc_parse_file (TOPLEVEL *toplevel, const gchar *rcfile, GError **err);
 void g_rc_parse(TOPLEVEL *toplevel, const gchar* pname, const gchar* rcname, const gchar* rcfile);
 void g_rc_parse_handler (TOPLEVEL *toplevel, const gchar *rcname, const gchar *rcfile, ConfigParseErrorFunc handler, void *user_data);
-/* g_smob.c */
-SCM g_make_attrib_smob(TOPLEVEL *curr_w, OBJECT *curr_attr);
-SCM g_set_attrib_value_internal(SCM attrib_smob, SCM scm_value, TOPLEVEL **world, OBJECT **o_attrib, char *new_string[]);
-gboolean g_get_data_from_object_smob(SCM object_smob, TOPLEVEL **toplevel, 
-				     OBJECT **object);
-SCM g_make_object_smob(TOPLEVEL *curr_w, OBJECT *object);
-SCM g_get_object_attributes(SCM object_smob);
-SCM g_make_page_smob(TOPLEVEL *curr_w, PAGE *page);
-gboolean g_get_data_from_page_smob(SCM object_smob, TOPLEVEL **toplevel, 
-				   PAGE **object);
->>>>>>> 23383c5d
 
 /* i_vars.c */
 void i_vars_libgeda_set(TOPLEVEL *toplevel);
