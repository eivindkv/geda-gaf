/* gEDA - GPL Electronic Design Automation
 * gschem - gEDA Schematic Capture
 * Copyright (C) 1998-2010 Ales Hvezda
 * Copyright (C) 1998-2011 gEDA Contributors (see ChangeLog for details)
 *
 * This program is free software; you can redistribute it and/or modify
 * it under the terms of the GNU General Public License as published by
 * the Free Software Foundation; either version 2 of the License, or
 * (at your option) any later version.
 *
 * This program is distributed in the hope that it will be useful,
 * but WITHOUT ANY WARRANTY; without even the implied warranty of
 * MERCHANTABILITY or FITNESS FOR A PARTICULAR PURPOSE.  See the
 * GNU General Public License for more details.
 *
 * You should have received a copy of the GNU General Public License
 * along with this program; if not, write to the Free Software
 * Foundation, Inc., 51 Franklin Street, Fifth Floor, Boston, MA 02110-1301 USA
 */
#include <config.h>
#include <missing.h>
<<<<<<< HEAD

=======
>>>>>>> a6cce784
#include <stdio.h>
#ifdef HAVE_STRING_H
#include <string.h>
#endif
#include <math.h>

#include "gschem.h"

#ifdef HAVE_LIBDMALLOC
#include <dmalloc.h>
#endif

SCM_SYMBOL (at_sym, "@");
SCM_SYMBOL (gschem_sym, "gschem");
SCM_SYMBOL (core_sym, "core");
SCM_SYMBOL (hook_sym, "hook");
SCM_SYMBOL (run_hook_sym, "run-hook");

/* Private function declarations */
static void custom_world_get_single_object_bounds 
                                       (TOPLEVEL *toplevel, OBJECT *o_current,
                                        int *left, int *top, 
                                        int *right, int *bottom,
                                        GList *exclude_attrib_list,
					GList *exclude_obj_type_list);

static void custom_world_get_object_glist_bounds
  (TOPLEVEL *toplevel, GList *list,
   int *left, int *top, 
   int *right, int *bottom,
   GList *exclude_attrib_list,
   GList *exclude_obj_type_list);

/*! \todo Finish function documentation!!!
 *  \brief
 *  \par Function Description
 *
 */
/* Makes a list of all attributes currently connected to object.
 * Uses the attribute list returned by o_attrib_return_attribs()
 */
SCM g_make_attrib_smob_list (GSCHEM_TOPLEVEL *w_current, OBJECT *object)
{
  GList *attrib_list;
  GList *a_iter;
  OBJECT *a_current;
  SCM smob_list = SCM_EOL;

  if (object == NULL) {
    return SCM_EOL;
  }

  attrib_list = o_attrib_return_attribs (object);

  if (attrib_list == NULL)
    return SCM_EOL;

  /* go through attribs */
  for (a_iter = attrib_list; a_iter != NULL;
       a_iter = g_list_next (a_iter)) {
    a_current = a_iter->data;

    smob_list = scm_cons (edascm_from_object (a_current),
                          smob_list);
  }

  g_list_free (attrib_list);

  return smob_list;
}

/*! \todo Finish function documentation!!!
 *  \brief
 *  \par Function Description
 *
 */
/*
 * Adds an attribute <B>scm_attrib_name</B> with value <B>scm_attrib_value</B> to the given <B>object</B>.
The attribute has the visibility <B>scm_vis</B> and show <B>scm_show</B> flags.
The possible values are:
  - <B>scm_vis</B>: scheme boolean. Visible (TRUE) or hidden (FALSE).
  - <B>scm_show</B>: a list containing what to show: "name", "value", or both.
The return value is always TRUE.
 */
SCM g_add_attrib(SCM object, SCM scm_attrib_name, 
		 SCM scm_attrib_value, SCM scm_vis, SCM scm_show)
{
  GSCHEM_TOPLEVEL *w_current = g_current_window ();
  OBJECT *o_current=NULL;
  gboolean vis;
  int show=0;
  gchar *attrib_name=NULL;
  gchar *attrib_value=NULL;
  gchar *value=NULL;
  int i;
  gchar *newtext=NULL;

  SCM_ASSERT (scm_is_string(scm_attrib_name), scm_attrib_name,
	      SCM_ARG2, "add-attribute-to-object");
  SCM_ASSERT (scm_is_string(scm_attrib_value), scm_attrib_value,
	      SCM_ARG3, "add-attribute-to-object");
  SCM_ASSERT (scm_boolean_p(scm_vis), scm_vis,
	      SCM_ARG4, "add-attribute-to-object");
  SCM_ASSERT (scm_list_p(scm_show), scm_show,
	      SCM_ARG5, "add-attribute-to-object");
  
  /* Get toplevel and o_current */
  SCM_ASSERT (edascm_is_object (object),
	      object, SCM_ARG1, "add-attribute-to-object");
  o_current = edascm_to_object (object);

  scm_dynwind_begin(0);

  /* Get parameters */
  attrib_name = scm_to_utf8_string(scm_attrib_name);
  scm_dynwind_free(attrib_name);

  attrib_value = scm_to_utf8_string(scm_attrib_value);
  scm_dynwind_free(attrib_value);

  vis = SCM_NFALSEP(scm_vis);

  for (i=0; i<=scm_to_int(scm_length(scm_show))-1; i++) {
    /* Check every element in the list. It should be a string! */
    SCM_ASSERT(scm_list_ref(scm_show, scm_from_int(i)), 
	       scm_show,
	       SCM_ARG5, "add-attribute-to-object"); 
    SCM_ASSERT(scm_is_string(scm_list_ref(scm_show, scm_from_int(i))), 
	       scm_show,
	       SCM_ARG5, "add-attribute-to-object"); 
    
    scm_dynwind_begin(0);

    value = scm_to_utf8_string(scm_list_ref(scm_show, scm_from_int(i)));
    scm_dynwind_free(value);

    SCM_ASSERT(value, scm_show,
	       SCM_ARG5, "add-attribute-to-object"); 

    /* Only "name" or "value" strings are allowed */
    SCM_ASSERT(!((strcasecmp(value, "name") != 0) &&
		 (strcasecmp(value, "value") != 0) ), scm_show,
	       SCM_ARG5, "add-attribute-to-object");
    
    /* show = 1 => show value; 
       show = 2 => show name; 
       show = 3 => show both */
    if (strcasecmp(value, "value") == 0) {
      show |= 1;
    }
    else if (strcasecmp(value, "name") == 0) {
      show |= 2;
    }	  

    scm_dynwind_end();
  }
  /* Show name and value (show = 3) => show=0 for gschem */
  if (show == 3) {
    show = 0;
  }
  
  newtext = g_strdup_printf("%s=%s", attrib_name, attrib_value);
  o_attrib_add_attrib (w_current, newtext, vis, show, o_current);
  g_free(newtext);

  scm_dynwind_end();
  return SCM_BOOL_T;

}

/*! \todo Finish function documentation!!!
 *  \brief
 *  \par Function Description
 *
 */
/*
 * Sets several text properties of the given <B>attribute smob</B>:
  - <B>coloridx</B>: The index of the text color, or -1 to keep previous color.
  - <B>size</B>: Size (numeric) of the text, or -1 to keep the previous size.
  - <B>alignment</B>: String with the alignment of the text. Possible values are:
    * ""           : Keep the previous alignment.
    * "Lower Left"
    * "Middle Left"
    * "Upper Left"
    * "Lower Middle"
    * "Middle Middle"
    * "Upper Middle"
    * "Lower Right"
    * "Middle Right"
    * "Upper Right"
  - <B>rotation</B>: Angle of the text, or -1 to keep previous angle.
  - <B>x</B>, <B>y</B>: Coords of the text.
 */
SCM g_set_attrib_text_properties(SCM attrib_smob, SCM scm_coloridx,
				 SCM scm_size, SCM scm_alignment,
				 SCM scm_rotation, SCM scm_x, SCM scm_y)
{
  OBJECT *object = edascm_to_object (attrib_smob);
  GSCHEM_TOPLEVEL *w_current = g_current_window ();
  TOPLEVEL *toplevel = w_current->toplevel;

  int color = -1;
  int size = -1;
  char *alignment_string;
  int alignment = -2;
  int rotation = 0;
  int x = -1, y = -1;

  SCM_ASSERT (scm_is_integer(scm_coloridx), scm_coloridx,
	      SCM_ARG2, "set-attribute-text-properties!");
  SCM_ASSERT ( scm_is_integer(scm_size),
               scm_size, SCM_ARG3, "set-attribute-text-properties!");
  SCM_ASSERT (scm_is_string(scm_alignment), scm_alignment,
	      SCM_ARG4, "set-attribute-text-properties!");
  SCM_ASSERT ( scm_is_integer(scm_rotation),
               scm_rotation, SCM_ARG5, "set-attribute-text-properties!");
  SCM_ASSERT ( scm_is_integer(scm_x),
               scm_x, SCM_ARG6, "set-attribute-text-properties!");
  SCM_ASSERT ( scm_is_integer(scm_y),
               scm_y, SCM_ARG7, "set-attribute-text-properties!");

  color = scm_to_int(scm_coloridx);

  SCM_ASSERT (!(color < -1 || color >= MAX_COLORS),
              scm_coloridx, SCM_ARG2, "set-attribute-text-properties!");

  size = scm_to_int(scm_size);
  rotation = scm_to_int(scm_rotation);
  x = scm_to_int(scm_x);
  y = scm_to_int(scm_y);
  
  alignment_string = scm_to_utf8_string(scm_alignment);

  if (strlen(alignment_string) == 0) {
    alignment = -1;
  }
  if (strcmp(alignment_string, "Lower Left") == 0) {
    alignment = 0;
  }
  if (strcmp(alignment_string, "Middle Left") == 0) {
    alignment = 1;
  }
  if (strcmp(alignment_string, "Upper Left") == 0) {
    alignment = 2;
  }
  if (strcmp(alignment_string, "Lower Middle") == 0) {
    alignment = 3;
  }
  if (strcmp(alignment_string, "Middle Middle") == 0) {
    alignment = 4;
  }
  if (strcmp(alignment_string, "Upper Middle") == 0) {
    alignment = 5;
  }
  if (strcmp(alignment_string, "Lower Right") == 0) {
    alignment = 6;
  }
  if (strcmp(alignment_string, "Middle Right") == 0) {
    alignment = 7;
  }
  if (strcmp(alignment_string, "Upper Right") == 0) {
    alignment = 8;
  }

  free(alignment_string);

  if (alignment == -2) {
    /* Bad specified */
    SCM_ASSERT (scm_is_string(scm_alignment), scm_alignment,
		SCM_ARG4, "set-attribute-text-properties!");
  }

    if (object &&
	object->text) {
      if (x != -1) {
	object->text->x = x;
      }
      if (y != -1) {
	object->text->y = y;
      }
      if (size != -1) {
	object->text->size = size;
      }
      if (alignment != -1) {
	object->text->alignment = alignment;
      }
      if (rotation != -1) {
	object->text->angle = rotation;
      }
      o_text_recreate(toplevel, object);
    }
  return SCM_BOOL_T;
}

/*! \brief Get the object bounds of the given object, excluding the object
 *  types given as parameters.
 *  \par Function Description
 *  Get the object bounds without considering the attributes in 
 *  exclude_attrib_list, neither the object types included in 
 *  exclude_obj_type_list
 *  \param [in] toplevel TOPLEVEL structure.
 *  \param [in] o_current The object we want to know the bounds of.
 *  \param [in] exclude_attrib_list A list with the attribute names we don't
 *  want to include when calculing the bounds.
 *  \param [in] exclude_obj_type_list A list with the object types we don't
 *  want to include when calculing the bounds. 
 *  The object types are those used in (OBJECT *)->type converted into strings.
 *  \param [out] left Left bound of the object.
 *  \param [out] top  Top bound of the object.
 *  \param [out] right Right bound of the object.
 *  \param [out] bottom  Bottom bound of the object.
 *
 */
static void custom_world_get_single_object_bounds 
                                       (TOPLEVEL *toplevel, OBJECT *o_current,
                                        int *left, int *top, 
                                        int *right, int *bottom,
                                        GList *exclude_attrib_list,
					GList *exclude_obj_type_list) {
    OBJECT *obj_ptr = NULL;
    OBJECT *a_current;
    GList *a_iter;
    int rleft, rright, rbottom, rtop;
    char *name_ptr, aux_ptr[2];
    gboolean include_text;

    *left = rleft = toplevel->init_right;
    *top = rtop = toplevel->init_bottom;;
    *right = *bottom = rright = rbottom = 0;
    
      obj_ptr = o_current;
      sprintf(aux_ptr, "%c", obj_ptr->type);
      include_text = TRUE;
      if (!g_list_find_custom(exclude_obj_type_list, aux_ptr, 
			      (GCompareFunc) &strcmp)) {

	switch(obj_ptr->type) {
          case (OBJ_PIN):
	    world_get_single_object_bounds (toplevel, obj_ptr,
					    &rleft, &rtop, &rright, &rbottom);
	    break;
          case (OBJ_TEXT):
            if (o_attrib_get_name_value (obj_ptr, &name_ptr, NULL) &&
                g_list_find_custom (exclude_attrib_list, name_ptr, (GCompareFunc) &strcmp)) {
              include_text = FALSE;
            }
            if (g_list_find_custom (exclude_attrib_list, "all",
                                    (GCompareFunc) &strcmp)) {
              include_text = FALSE;
            }
            if (include_text) {
              world_get_single_object_bounds (toplevel, obj_ptr,
                                              &rleft, &rtop, &rright, &rbottom);
            }
            g_free(name_ptr);
            break;
          case (OBJ_COMPLEX):
          case (OBJ_PLACEHOLDER):
	    custom_world_get_object_glist_bounds (toplevel,
						o_current->complex->prim_objs, 
						left, top, right, bottom,
						exclude_attrib_list,
						exclude_obj_type_list);
	    break;
	    
          default:
	    world_get_single_object_bounds (toplevel, obj_ptr,
					    &rleft, &rtop, &rright, &rbottom);
	    break;
	}

	if (rleft < *left) *left = rleft;
	if (rtop < *top) *top = rtop;
	if (rright > *right) *right = rright;
	if (rbottom > *bottom) *bottom = rbottom;
	
	/* If it's a pin object, check the pin attributes */
	if (obj_ptr->type == OBJ_PIN) {
	  a_iter = obj_ptr->attribs;
	  while (a_iter != NULL) {
      a_current = a_iter->data;

	    if (a_current->type == OBJ_TEXT) {
	      custom_world_get_single_object_bounds(toplevel,
						    a_current,
						    &rleft, &rtop, 
						    &rright, &rbottom,
						    exclude_attrib_list,
						    exclude_obj_type_list);
	      if (rleft < *left) *left = rleft;
	      if (rtop < *top) *top = rtop;
	      if (rright > *right) *right = rright;
	      if (rbottom > *bottom) *bottom = rbottom;
	    }
	    
	    a_iter = g_list_next (a_iter);
	  }
	}
      }      
}

static void custom_world_get_object_glist_bounds
  (TOPLEVEL *toplevel, GList *list,
   int *left, int *top, 
   int *right, int *bottom,
   GList *exclude_attrib_list,
   GList *exclude_obj_type_list) {
 
  OBJECT *o_current;
  GList *iter;
  int rleft, rtop, rright, rbottom;
	
  *left = rleft = 999999;
  *top = rtop = 9999999;
  *right = rright = 0;
  *bottom = rbottom = 0;
	

  iter = list;
	
  while (iter != NULL) {
    o_current = (OBJECT *)iter->data;
    custom_world_get_single_object_bounds (toplevel, o_current, &rleft, &rtop,
					  &rright, &rbottom,
					  exclude_attrib_list,
					  exclude_obj_type_list);
    if (rleft < *left) *left = rleft;
    if (rtop < *top) *top = rtop;
    if (rright > *right) *right = rright;
    if (rbottom > *bottom) *bottom = rbottom;

    iter = g_list_next (iter);
  }
}

static void
free_string_glist(void *data)
{
  GList *iter, *glst = *((GList **) data);

  for (iter = glst; iter != NULL; iter = g_list_next (iter)) {
    free (iter->data);
  }
  g_list_free (glst);
}

/*! \brief Get the object bounds of the given object, excluding the object
 *  types or the attributes given as parameters.
 *  \par Function Description
 *  Get the object bounds without considering the attributes in 
 *  scm_exclude_attribs, neither the object types included in 
 *  scm_exclude_object_type
 *  \param [in] object_smob The object we want to know the bounds of.
 *  \param [in] scm_exclude_attribs A list with the attribute names we don't
 *  want to include when calculing the bounds.
 *  \param [in] scm_exclude_object_type A list with the object types we don't
 *  want to include when calculing the bounds. 
 *  The object types are those used in (OBJECT *)->type converted into strings.
 *  \return a list of the bounds of the <B>object smob</B>. 
 *  The list has the format: ( (left right) (top bottom) )
 *  WARNING: top and bottom are mis-named in world-coords,
 *  top is the smallest "y" value, and bottom is the largest.
 *  Be careful! This doesn't correspond to what you'd expect,
 *  nor to the coordinate system who's origin is the bottom, left of the page.
 */
SCM g_get_object_bounds (SCM object_smob, SCM scm_exclude_attribs, SCM scm_exclude_object_type)
{

  TOPLEVEL *toplevel=edascm_c_current_toplevel ();
  OBJECT *object=NULL;
  int left=0, right=0, bottom=0, top=0; 
  SCM returned = SCM_EOL;
  SCM vertical = SCM_EOL;
  SCM horizontal = SCM_EOL;
  GList *exclude_attrib_list = NULL, *exclude_obj_type_list = NULL;
  gboolean exclude_all_attribs = FALSE;
  int i;

  SCM_ASSERT (scm_list_p(scm_exclude_attribs), scm_exclude_attribs, 
 	      SCM_ARG2, "get-object-bounds"); 
  SCM_ASSERT (scm_list_p(scm_exclude_object_type), scm_exclude_object_type,
	      SCM_ARG3, "get-object-bounds");

  /* Build the exclude attrib list */
  scm_dynwind_begin(0);
  scm_dynwind_unwind_handler(free_string_glist, (void *) &exclude_attrib_list, 0);
  scm_dynwind_unwind_handler(free_string_glist, (void *) &exclude_obj_type_list, 0);

  for (i=0; i <= scm_to_int(scm_length(scm_exclude_attribs))-1; i++) {
    SCM elem = scm_list_ref(scm_exclude_attribs, scm_from_int(i));

    SCM_ASSERT (scm_is_string(elem), scm_exclude_attribs, SCM_ARG2, "get-object-bounds");
    exclude_attrib_list = g_list_append(exclude_attrib_list, scm_to_utf8_string(elem));
  }

  /* Build the exclude object type list */
  for (i=0; i <= scm_to_int(scm_length(scm_exclude_object_type))-1; i++) {
    SCM elem = scm_list_ref(scm_exclude_object_type, scm_from_int(i));

    SCM_ASSERT (scm_is_string(elem), scm_exclude_object_type, SCM_ARG3, "get-object-bounds");
    exclude_obj_type_list = g_list_append(exclude_obj_type_list, scm_to_utf8_string(elem));
  }

  scm_dynwind_end();

  /* Get toplevel and o_current. */
  object = edascm_to_object (object_smob);
  
  SCM_ASSERT (toplevel && object,
	      object_smob, SCM_ARG1, "get-object-bounds");

  if (g_list_find_custom(exclude_attrib_list, "all", (GCompareFunc) &strcmp))
    exclude_all_attribs = TRUE;

  custom_world_get_single_object_bounds (toplevel, object,
					 &left, &top, 
					 &right, &bottom, 
					 exclude_attrib_list,
					 exclude_obj_type_list);
  
  /* Free the exclude attrib_list. Don't free the nodes!! */
  g_list_free(exclude_attrib_list);

  /* Free the exclude attrib_list. Don't free the nodes!! */
  g_list_free(exclude_obj_type_list);
  
  horizontal = scm_cons (scm_from_int(left), scm_from_int(right));
  vertical = scm_cons (scm_from_int(top), scm_from_int(bottom));
  returned = scm_cons (horizontal, vertical);
  return (returned);
}

/*! \brief Add a component to the page.
 *  \par Function Description
 *  Adds a component <B>scm_comp_name</B> to the schematic, at 
 *  position (<B>scm_x</B>, <B>scm_y</B>), with some properties set by 
 *  the parameters:
 *  \param [in,out] page_smob Schematic page
 *  \param [in] scm_comp_name Component to be added
 *  \param [in] scm_x Coordinate X of the symbol.
 *  \param [in] scm_y Coordinate Y of the symbol.
 *  \param [in] scm_angle Angle of rotation of the symbol.
 *  \param [in] scm_selectable True if the symbol is selectable, false otherwise.
 *  \param [in] scm_mirror True if the symbol is mirrored, false otherwise.
 *  If scm_comp_name is a scheme empty list, SCM_BOOL_F, or an empty 
 *  string (""), then g_add_component returns SCM_BOOL_F without writing 
 *  to the log.
 *  \return TRUE if the component was added, FALSE otherwise.
 *
 */
SCM g_add_component(SCM page_smob, SCM scm_comp_name, SCM scm_x, SCM scm_y, 
		    SCM scm_angle, SCM scm_selectable, SCM scm_mirror)
{
  TOPLEVEL *toplevel = edascm_c_current_toplevel ();
  PAGE *page;
  gboolean selectable, mirror;
  gchar *comp_name;
  int x, y, angle;
  OBJECT *new_obj;
  GList *added_objects = NULL;
  const CLibSymbol *clib;

  /* Return if scm_comp_name is NULL (an empty list) or scheme's FALSE */
  if (SCM_NULLP(scm_comp_name) || 
      (SCM_BOOLP(scm_comp_name) && !(SCM_NFALSEP(scm_comp_name))) ) {
    return SCM_BOOL_F;
  }

  /* Get toplevel and the page */
  SCM_ASSERT (edascm_is_page (page_smob),
	      page_smob, SCM_ARG1, "add-component-at-xy");
  page = edascm_to_page (page_smob);

  /* Check the arguments */
  SCM_ASSERT (scm_is_string(scm_comp_name), scm_comp_name,
	      SCM_ARG2, "add-component-at-xy");
  SCM_ASSERT ( scm_is_integer(scm_x), scm_x, 
               SCM_ARG3, "add-component-at-xy");
  SCM_ASSERT ( scm_is_integer(scm_y), scm_y, 
               SCM_ARG4, "add-component-at-xy");
  SCM_ASSERT ( scm_is_integer(scm_angle), scm_angle, 
               SCM_ARG5, "add-component-at-xy");
  SCM_ASSERT ( scm_boolean_p(scm_selectable), scm_selectable,
	       SCM_ARG6, "add-component-at-xy");
  SCM_ASSERT ( scm_boolean_p(scm_mirror), scm_mirror,
	       SCM_ARG7, "add-component-at-xy");

  /* Get the parameters */
  x = scm_to_int(scm_x);
  y = scm_to_int(scm_y);
  angle = scm_to_int(scm_angle);  
  selectable = SCM_NFALSEP(scm_selectable);
  mirror = SCM_NFALSEP(scm_mirror);
  comp_name = scm_to_utf8_string(scm_comp_name);

  scm_dynwind_begin(0);
  scm_dynwind_free(comp_name);

  SCM_ASSERT (comp_name, scm_comp_name,
	      SCM_ARG2, "add-component-at-xy");
  
  if (strcmp(comp_name, "") == 0) {
    return SCM_BOOL_F;
  }

  clib = s_clib_get_symbol_by_name (comp_name);

  new_obj = o_complex_new (toplevel, 'C', DEFAULT_COLOR, x, y, angle, mirror,
                           clib, comp_name, selectable);

  added_objects = o_complex_promote_attribs (toplevel, new_obj);
  s_page_append_list (toplevel, page,
                      g_list_copy (added_objects));
  s_page_append (toplevel, page, new_obj);

  scm_dynwind_end();

  /* Run the add-objects-hook for the new component & attributes */
  added_objects = g_list_prepend (added_objects, new_obj);
  g_run_hook_object_list ("%add-objects-hook", added_objects);
  g_list_free (added_objects);

  return SCM_BOOL_T;        
}

/*! \brief Gets a Scheme hook object by name.
 * \par Function Description
 * Returns the contents of variable with the given name in the (gschem
 * core hook).  Used for looking up hook objects.
 *
 * \param name name of hook to lookup.
 * \return value found in the (gschem core hook) module.
 */
static SCM
g_get_hook_by_name (const char *name)
{
  SCM exp = scm_list_3 (at_sym,
                        scm_list_3 (gschem_sym, core_sym, hook_sym),
                        scm_from_utf8_symbol (name));
  return g_scm_eval_protected (exp, SCM_UNDEFINED);
}

/*! \brief Runs a object hook for a list of objects.
 * \par Function Description
 * Runs a hook called \a name, which should expect a list of #OBJECT
 * smobs as its argument, with \a obj_lst as the argument list.
 *
 * \see g_run_hook_object()
 *
 * \param name    name of hook to run.
 * \param obj_lst list of #OBJECT smobs as hook argument.
 */
void
g_run_hook_object_list (const char *name, GList *obj_lst)
{
  SCM lst = SCM_EOL;
  GList *iter;
  for (iter = obj_lst; iter != NULL; iter = g_list_next (iter)) {
    lst = scm_cons (edascm_from_object ((OBJECT *) iter->data), lst);
  }
  SCM args = scm_list_1 (scm_reverse_x (lst, SCM_EOL));

  scm_run_hook (g_get_hook_by_name (name), args);
  scm_remember_upto_here_2 (lst, args);
}

/*! \brief Runs a object hook with a single OBJECT.
 * \par Function Description
 * Runs a hook called \a name, which should expect a list of #OBJECT
 * smobs as its argument, with a single-element list containing only \a obj.
 *
 * \see g_run_hook_object_list()
 *
 * \param name name of hook to run.
 * \param obj  #OBJECT argument for hook.
 */
void
g_run_hook_object (const char *name, OBJECT *obj)
{
  SCM args = scm_list_1 (scm_list_1 (edascm_from_object (obj)));
  scm_run_hook (g_get_hook_by_name (name), args);
  scm_remember_upto_here_1 (args);
}

/*! \brief Runs a page hook.
 * \par Function Description
 * Runs a hook called \a name, which should expect the single #PAGE \a
 * page as its argument.
 *
 * \param name name of hook to run
 * \param page #PAGE argument for hook.
 */
void
g_run_hook_page (const char *name, PAGE *page)
{
  SCM args = scm_list_1 (edascm_from_page (page));
  scm_run_hook (g_get_hook_by_name (name), args);
  scm_remember_upto_here_1 (args);
}

/*! \brief Create the (gschem core hook) Scheme module.
 * \par Function Description
 * Defines some hooks in the (gschem core hook) module.  These hooks
 * allow Scheme callbacks to be triggered on certain gschem actions.
 * For a description of the arguments and behaviour of these hooks,
 * please see ../scheme/gschem/hook.scm.
 */
static void
init_module_gschem_core_hook ()
{

#include "g_hook.x"

#define DEFINE_HOOK(name) \
  do { \
    scm_c_define (name, scm_make_hook (scm_from_int (1)));      \
    scm_c_export (name, NULL); \
  } while (0)

  DEFINE_HOOK ("%add-objects-hook");
  DEFINE_HOOK ("%remove-objects-hook");
  DEFINE_HOOK ("%move-objects-hook");
  DEFINE_HOOK ("%mirror-objects-hook");
  DEFINE_HOOK ("%rotate-objects-hook");
  DEFINE_HOOK ("%paste-objects-hook");
  DEFINE_HOOK ("%attach-attribs-hook");
  DEFINE_HOOK ("%detach-attribs-hook");
  DEFINE_HOOK ("%select-objects-hook");
  DEFINE_HOOK ("%deselect-objects-hook");
  DEFINE_HOOK ("%new-page-hook");
}

/*!
 * \brief Initialise the gschem hooks.
 * \par Function Description

 * Registers gschem's Guile hooks for various events.. Should only be
 * called by main_prog().
 */
void
g_init_hook ()
{
  /* Define the (gschem core hook) module */
  scm_c_define_module ("gschem core hook",
                       init_module_gschem_core_hook,
                       NULL);
}<|MERGE_RESOLUTION|>--- conflicted
+++ resolved
@@ -19,10 +19,7 @@
  */
 #include <config.h>
 #include <missing.h>
-<<<<<<< HEAD
-
-=======
->>>>>>> a6cce784
+
 #include <stdio.h>
 #ifdef HAVE_STRING_H
 #include <string.h>
